--- conflicted
+++ resolved
@@ -56,10 +56,6 @@
         seems to work; caveat: There were issues in earlier (non-MI) versions
         of using _createTexture so it was pulled out of classes. Now its inside
         classes again. Should be watched.
-<<<<<<< HEAD
-=======
-  - WindowMixin:       for attributes and methods related to Windows.
->>>>>>> 843e3b25
   - BaseVisualStim:    = Minimal + Window + Legacy. Furthermore adds common attributes
         like orientation, opacity, contrast etc.
 
@@ -893,11 +889,8 @@
             self.size * self.pos  # qucik and dirty way to check that both are numeric. This avoids the heavier attributeSetter calls.
             self.size = self.size
             self.pos = self.pos
-<<<<<<< HEAD
-=======
         except:
             pass
->>>>>>> 843e3b25
 
     @attributeSetter
     def useShaders(self, value):
