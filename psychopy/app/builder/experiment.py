--- conflicted
+++ resolved
@@ -2,14 +2,10 @@
 # Copyright (C) 2011 Jonathan Peirce
 # Distributed under the terms of the GNU General Public License (GPL).
 
-import numpy, numpy.random # want to query their name-spaces
 import StringIO, sys, codecs
 from components import *#getComponents('') and getAllComponents([])
 from psychopy import data, preferences
 from lxml import etree
-<<<<<<< HEAD
-import re
-=======
 import numpy, numpy.random # want to query their name-spaces
 import re, os
 
@@ -24,7 +20,6 @@
         which will call .writeCode() bits from each component
     settings.SettingsComponent.writeStartCode()
 """
->>>>>>> a4990fb1
 
 class IndentingBuffer(StringIO.StringIO):
     def __init__(self, *args, **kwargs):
@@ -79,11 +74,7 @@
         self.psychopyLibs=['core','data', 'event']
         self.settings=getAllComponents()['SettingsComponent'](parentName='', exp=self)
         self._doc=None#this will be the xml.dom.minidom.doc object for saving
-<<<<<<< HEAD
-        self.namespace = NameSpace() # manage variable names
-=======
         self.namespace = NameSpace(self) # manage variable names
->>>>>>> a4990fb1
     def requirePsychopyLibs(self, libs=[]):
         """Add a list of top-level psychopy libs that the experiment will need.
         e.g. [visual, event]
@@ -107,28 +98,6 @@
     def writeScript(self):
         """Write a PsychoPy script for the experiment
         """
-<<<<<<< HEAD
-        self.noKeyResponse=True#if keyboard is used (and data stored) this will be False
-        s=IndentingBuffer(u'') #a string buffer object
-        s.writeIndented('#!/usr/bin/env python\n')
-        s.writeIndented('# -*- coding: utf-8 -*-\n')
-        s.writeIndented('"""This experiment was created using PsychoPy2 Experiment Builder\n')
-        s.writeIndented('If you publish work using this script please cite the relevant PsychoPy publications\n')
-        s.writeIndented('  Peirce (2007) Journal of Neuroscience Methods 162:8-1\n  Peirce (2009) Frontiers in Neuroinformatics, 2: 10"""\n\n')
-
-        #import psychopy libs
-        libString=""; separator=""
-        for lib in self.psychopyLibs:
-            libString = libString+separator+lib
-            separator=", "#for the second lib upwards we need a comma
-        s.writeIndented("from numpy import * #many different maths functions\n") 
-        s.writeIndented("from numpy.random import * #maths randomisation functions\n")
-        s.writeIndented("import os #handy system and path functions\n")
-        s.writeIndented("from psychopy import %s\n" %libString)
-        s.writeIndented("import psychopy.log #import like this so it doesn't interfere with numpy.log\n\n")
-        
-        self.settings.writeStartCode(s)#present info dlg, make logfile, Window
-=======
         
         self.noKeyResponse = True #if keyboard is used (and data stored) this will be False
         script = IndentingBuffer(u'') #a string buffer object
@@ -149,30 +118,11 @@
                     "known_name_collisions = %s  #(collisions are bad)\n\n" % str(self.namespace.get_collisions()) )
         
         self.settings.writeStartCode(script) #present info dlg, make logfile, Window
->>>>>>> a4990fb1
         #delegate rest of the code-writing to Flow
         self.flow.writeCode(script)
         self.settings.writeEndCode(script) #close log file
 
-<<<<<<< HEAD
-        return s
-    def getUsedName(self, name):
-        """Check the exp._usedNames dict and return None for unused or
-        the type of object using it otherwise
-        plus check exp.namespace
-        """
-        #look for routines and loop names
-        for flowElement in self.flow:
-            if flowElement.getType() in ['LoopInitiator','LoopTerminator']:
-                flowElement=flowElement.loop #we want the loop itself
-            if flowElement.params['name']==name: return flowElement.getType()
-        for routineName in self.routines.keys():
-            for comp in self.routines[routineName]:
-                if name==comp.params['name'].val: return comp.getType()
-        return self.namespace.exists(name) # False, or a string saying what is using it already
-=======
         return script
->>>>>>> a4990fb1
     
     def saveToXML(self, filename):
         #create the dom object
@@ -293,23 +243,13 @@
         #fetch routines
         routinesNode=root.find('Routines')
         for routineNode in routinesNode:#get each routine node from the list of routines
-<<<<<<< HEAD
-            #r_good_name = self.namespace.make_valid(routineNode.get('name'), self.namespace.user)
-            routine = Routine(name=routineNode.get('name'), exp=self)
-=======
             routine_good_name = self.namespace.make_valid(routineNode.get('name'))
             self.namespace.user.append(routine_good_name)
             routine = Routine(name=routine_good_name, exp=self)
->>>>>>> a4990fb1
             #self._getXMLparam(params=routine.params, paramNode=routineNode)
             self.routines[routineNode.get('name')]=routine
             for componentNode in routineNode:
                 componentType=componentNode.tag
-<<<<<<< HEAD
-                #c_good_name = self.namespace.make_valid(componentNode.get('name'), sublist=self.namespace.user)
-                componentName=componentNode.get('name')
-=======
->>>>>>> a4990fb1
                 #create an actual component of that type
                 component=getAllComponents()[componentType](\
                     name=componentNode.get('name'),
@@ -679,7 +619,6 @@
     each of which knows when it starts and stops.
     """
     def __init__(self, name, exp, components=[]):
-        # name = exp.namespace.make_valid(name, add_to=exp.namespace.user) # do here or elsewhere, not both
         self.params={'name':name}
         self.name=name
         self.exp=exp
@@ -772,24 +711,6 @@
     """class for managing variable names in builder-constructed experiments.
     
     The aim is to help detect and avoid name-space collisions from user-entered variable names.
-<<<<<<< HEAD
-    Track four groups of variables, mainly to be informative:
-        numpy = part of numpy or numpy.random (maybe its ok for a user to redefine these?)
-        psychopy = part of psychophy, such as event or data; include os here
-        builder = used internally by the builder when constructing an experiment
-        user = used 'externally' by a user when programming an experiment (via gui or trial conditions file)
-    Some vars, like core, are part of both psychopy and numpy, so the order of operations can matter
-    """
-    def __init__(self):
-        """ set-up a given experiment's namespace 
-        """
-        self.numpy = dir(numpy) + dir(numpy.random)
-        # these are based on a partial test, known to be incomplete:
-        self.psychopy = ['os', 'core', 'data', 'visual', 'event', 'gui']
-        self.builder = ['KeyResponse', '__builtins__', '__doc__', '__file__', '__name__',
-            '__package__', 'buttons', 'continueTrial', 'dlg', 'expInfo', 'expName', 'filename',
-            'logFile', 'sound', 't', 'theseKeys', 'trialClock', 'win', 'x', 'y']
-=======
     Track four groups of variables:
         numpy =    part of numpy or numpy.random (maybe its ok for a user to redefine these?)
         psychopy = part of psychopy, such as event or data; include os here
@@ -829,27 +750,12 @@
         self.builder = ['KeyResponse', '__builtins__', '__doc__', '__file__', '__name__',
             '__package__', 'buttons', 'continueTrial', 'dlg', 'expInfo', 'expName', 'filename',
             'logFile', 'sound', 't', 'theseKeys', 'trialClock', 'win', 'x', 'y', 'level']
->>>>>>> a4990fb1
         # user-entered, from Builder dialog or conditions file:
         self.user = []
     
     def __str__(self, numpy_count_only=True):
         vars = self.user + self.builder + self.psychopy
         if numpy_count_only:
-<<<<<<< HEAD
-            return "[%d numpy] + %s" % (len(self.numpy), str(vars))
-        else:
-            return str(vars + self.numpy)
-    
-    def is_valid(self, name):
-        """checks for alphanumeric + underscore, non-numeric first character"""
-        if name[0].isdigit() or  name != re.sub('[^a-zA-Z0-9_]', '_', name):
-            return False
-        return True
-        
-    def exists(self, name): 
-        """checks for but cannot guarantee that a name will be conflict-free.
-=======
             return "%s + [%d numpy]" % (str(vars), len(self.numpy))
         else:
             return str(vars + self.numpy)
@@ -893,7 +799,6 @@
     def exists(self, name): 
         """returns None, or a message indicating where the name is in use.
         cannot guarantee that a name will be conflict-free.
->>>>>>> a4990fb1
         does not check whether the string is a valid variable name.
         
         >>> exists('t')
@@ -902,35 +807,6 @@
         try: name = str(name) # convert from unicode if possible
         except: pass
         
-<<<<<<< HEAD
-        # check in this order:
-        if name in self.user:
-            return "script variable"
-        if name in self.builder:
-            return "Builder variable"
-        if name in self.psychopy:
-            return "Psychopy module"
-        if name in self.numpy:
-            return "numpy function"
-        return False
-    
-    def add(self, name, sublist):
-        """add name to namespace by appending a name string to a sublist, eg, self.user
-        """
-        if name is not None:
-            sublist.append(name)
-        sublist = list(set(sublist)) # remove duplicates
-    
-    def remove(self, name, sublist):
-        """remove name from the specified sublist (and hence from the name-space)
-        """
-        sublist = list(set(sublist)) # remove duplicates; should be none but just in case
-        if self.exists(name) and name in sublist:
-            del sublist[sublist.index(name)]
-        
-    def make_valid(self, name, add_to=None):
-        """given a string, try to make a valid and unique variable name.
-=======
         # check get_derived:
         
         # check in this order:
@@ -962,18 +838,12 @@
         
     def make_valid(self, name, prefix='var', add_to_space=None):
         """given a string, return a valid and unique variable name.
->>>>>>> a4990fb1
         replace bad characters with underscore, add an integer suffix until its unique
         
         >>> make_valid('t')
         't_1'
-<<<<<<< HEAD
-        >>> make_valid('t t')
-        't_t'
-=======
         >>> make_valid('Z Z Z')
         'Z_Z_Z'
->>>>>>> a4990fb1
         >>> make_valid('a')
         'a'
         >>> make_valid('a')
@@ -981,34 +851,6 @@
         >>> make_valid('a')
         'a_2'
         >>> make_valid('123')
-<<<<<<< HEAD
-        '_123'
-        >>> make_valid('123!@#')
-        '_123___'
-        >>> make_valid('123   ')
-        '_123____1'
-        """
-        
-        try: name = str(name) # convert from unicode
-        except: name = 'uvar'
-        
-        # make it legal:
-        if not name: name = 'var'
-        if name[0].isdigit():
-            name = 'var_' + name
-        name = re.sub('[^a-zA-Z0-9_]', '_', name)
-        
-        # try to make it unique; success depends on accuracy of self.exists():
-        i = 1
-        name_orig = name + '_'
-        while self.exists(name):
-            name = name_orig + str(i)
-            i += 1
-        if add_to is not None:
-            self.add(name, add_to)
-        return name
-
-=======
         'var_123'
         """
         
@@ -1056,7 +898,6 @@
         new_name = self.make_valid(new_name)
         return new_name
             
->>>>>>> a4990fb1
 def _XMLremoveWhitespaceNodes(parent):
     """Remove all text nodes from an xml document (likely to be whitespace)
     """
