#!/usr/bin/env python
from psychopy import *
"""
As of version 1.51 the mouse coordinates for
    myMouse.getPos()
    myMouse.setPos() #pygame only
    myMouse.getRel()
are in the same units as the window.

You can also check the motion of the wheel with myMouse.getWheelRel() 
(in two directions for the mac mighty mouse or equivalent!)
"""
#create a window to draw in
myWin = visual.Window((600.0,600.0), allowGUI=True)

#INITIALISE SOME STIMULI
<<<<<<< HEAD
fixSpot = visual.PatchStim(myWin,tex="none", mask="gauss",pos=(0,0), size=(0.05,0.05),color='black')
grating = visual.PatchStim(myWin,pos=(0.5,0),
                           tex="sin",mask="gauss",
                           color=[1.0,0.5,-1.0],
                           size=(1.0,1.0), sf=(3,0))
myMouse = event.Mouse(win=myWin)
message = visual.TextStim(myWin,pos=(-0.95,-0.9),alignHoriz='left',height=0.08,
    text='left-drag=SF, right-drag=pos, scroll=ori')
=======
fixSpot = visual.PatchStim(myWin,tex="none", mask="gauss",
        pos=(0,0), size=(0.05,0.05),color='black', autoLog=False)
grating = visual.PatchStim(myWin,pos=(0.5,0),
                           tex="sin",mask="gauss",
                           color=[1.0,0.5,-1.0],
                           size=(1.0,1.0), sf=(3,0),
                           autoLog=False,#because the grating will change every frame
                           )
myMouse = event.Mouse(win=myWin)
message = visual.TextStim(myWin,pos=(-0.95,-0.9),alignHoriz='left',height=0.08,
    text='left-drag=SF, right-drag=pos, scroll=ori',
    autoLog=False)
>>>>>>> 6ce7b14d

while True: #continue until keypress
    #handle key presses each frame
    for key in event.getKeys():
        if key in ['escape','q']:
            core.quit()
            
    #get mouse events
    mouse_dX,mouse_dY = myMouse.getRel()
    mouse1, mouse2, mouse3 = myMouse.getPressed()
    if (mouse1):
        grating.setSF(mouse_dX, '+')
    elif (mouse3):
        grating.setPos([mouse_dX, mouse_dY], '+')
        
    #Handle the wheel(s):
    # Y is the normal mouse wheel, but some (e.g. mighty mouse) have an x as well
    wheel_dX, wheel_dY = myMouse.getWheelRel()
    grating.setOri(wheel_dY*5, '+')
    
    event.clearEvents()#get rid of other, unprocessed events
    
    #do the drawing
    fixSpot.draw()
    grating.setPhase(0.05, '+')#advance 0.05cycles per frame
    grating.draw()
    message.draw()
    myWin.flip()#redraw the buffer
<|MERGE_RESOLUTION|>--- conflicted
+++ resolved
@@ -14,16 +14,6 @@
 myWin = visual.Window((600.0,600.0), allowGUI=True)
 
 #INITIALISE SOME STIMULI
-<<<<<<< HEAD
-fixSpot = visual.PatchStim(myWin,tex="none", mask="gauss",pos=(0,0), size=(0.05,0.05),color='black')
-grating = visual.PatchStim(myWin,pos=(0.5,0),
-                           tex="sin",mask="gauss",
-                           color=[1.0,0.5,-1.0],
-                           size=(1.0,1.0), sf=(3,0))
-myMouse = event.Mouse(win=myWin)
-message = visual.TextStim(myWin,pos=(-0.95,-0.9),alignHoriz='left',height=0.08,
-    text='left-drag=SF, right-drag=pos, scroll=ori')
-=======
 fixSpot = visual.PatchStim(myWin,tex="none", mask="gauss",
         pos=(0,0), size=(0.05,0.05),color='black', autoLog=False)
 grating = visual.PatchStim(myWin,pos=(0.5,0),
@@ -36,7 +26,6 @@
 message = visual.TextStim(myWin,pos=(-0.95,-0.9),alignHoriz='left',height=0.08,
     text='left-drag=SF, right-drag=pos, scroll=ori',
     autoLog=False)
->>>>>>> 6ce7b14d
 
 while True: #continue until keypress
     #handle key presses each frame
