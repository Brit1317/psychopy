--- conflicted
+++ resolved
@@ -8,13 +8,9 @@
 
 The *PsychoJS* library looks much like its PsychoPy (Python) equivalent; it has classes like `Window` and `ImageStim` and these have the same attributes. So, from that aspect, things are relatively similar and if you already know your way around a PsychoPy script then reading and tweaking the PsychoJS script should be fairly intuitive.
 
-<<<<<<< HEAD
-Obviously there are some syntax changes that you'd need to understand and convert (e.g. JavaScript requires semi-colons between lines and uses `{}` to indicate code blocks). There are some tools like `Jiphy <https://github.com/timothycrosley/jiphy>`_ that can help with this. The problem is that the conversion is not as simple as a line-by-line conversion. There are a few key differences that you need to understand moving from Python code to the equivalent PsychoJS script (or writing it from scratch).
-=======
 Obviously there are some syntax changes that you'd need to understand and convert (e.g. JavaScript requires semi-colons between lines and uses `{}` to indicate code blocks). There are some tools like `Jiphy` that can help with this. The problem is that the conversion is not as simple as a line-by-line conversion
 
 There are a few key differences that you need to understand moving from Python code to the equivalent PsychoJS script.
->>>>>>> eb9dbeb3
 
 Schedulers
 ~~~~~~~~~~~~~~~
@@ -30,8 +26,4 @@
 
 Some people will be delighted to see that in PsychoJS scripts output by Builder there are functions specifying what should happen at different parts of the experiment (a function to begin the Routine, a function for each frame of the Routine etc.). The essence of the PsychoJS script is that you have any number of these functions and then add them to your scheduler to control the flow of the experiment.
 
-<<<<<<< HEAD
-In fact, many experienced programmers might feel that this is the "right" thing to do and that we should change the structure of the Python scripts to match this. The key difference that makes it easy in the JavaScript, but not in the Python version, is that variables in JS are inherently `global`. When a stimulus is created during the Routine's initialization function it will still be visible to the each-frame function. In the PsychoPy Python script we would have to use an awful lot of `global` statements and users would probably have a lot of confusing problems. So, no, we aren't about to change it unless you have a good solution to that issue!
-=======
-In fact, many experienced programmers might feel that this is the "right" thing to do and that we should change the structure of the Python scripts to match this. The key difference that makes it easy in the JavaScript, but not in the Python version, is that variables in JS are inherently `global`. When a stimulus is created during the Routine's initialization function it will still be visible to the each-frame function. In the PsychoPy Python script we would have to use an awful lot of `global` statements and users would probably have a lot of confusing problems. So, no, we aren't about to change it unless you have a good solution to that issue.
->>>>>>> eb9dbeb3
+In fact, many experienced programmers might feel that this is the "right" thing to do and that we should change the structure of the Python scripts to match this. The key difference that makes it easy in the JavaScript, but not in the Python version, is that variables in JS are inherently `global`. When a stimulus is created during the Routine's initialization function it will still be visible to the each-frame function. In the PsychoPy Python script we would have to use an awful lot of `global` statements and users would probably have a lot of confusing problems. So, no, we aren't about to change it unless you have a good solution to that issue.